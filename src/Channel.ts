/**
 * @since 2.0.0
 */
import type * as Cause from "./Cause.js"
import * as Chunk from "./Chunk.js"
import * as Context from "./Context.js"
import * as Effect from "./Effect.js"
import * as Exit from "./Exit.js"
import type { LazyArg } from "./Function.js"
import { constant, constTrue, constVoid, dual, identity } from "./Function.js"
import * as internalMailbox from "./internal/mailbox.js"
import type { Mailbox, ReadonlyMailbox } from "./Mailbox.js"
import * as Option from "./Option.js"
import type { Pipeable } from "./Pipeable.js"
import { pipeArguments } from "./Pipeable.js"
import { hasProperty } from "./Predicate.js"
import * as Scope from "./Scope.js"
import type * as Types from "./Types.js"
import type * as Unify from "./Unify.js"

/**
 * @since 4.0.0
 * @category symbols
 */
export const TypeId: unique symbol = Symbol.for("effect/Channel")

/**
 * @since 4.0.0
 * @category symbols
 */
export type TypeId = typeof TypeId

/**
 * @since 3.5.4
 * @category refinements
 */
export const isChannel = (
  u: unknown
): u is Channel<unknown, unknown, unknown, unknown, unknown> => hasProperty(u, TypeId)

/**
 * A `Channel` is a nexus of I/O operations, which supports both reading and
 * writing. A channel may read values of type `InElem` and write values of type
 * `OutElem`. When the channel finishes, it yields a value of type `OutDone`. A
 * channel may fail with a value of type `OutErr`.
 *
 * Channels are the foundation of Streams: both streams and sinks are built on
 * channels. Most users shouldn't have to use channels directly, as streams and
 * sinks are much more convenient and cover all common use cases. However, when
 * adding new stream and sink operators, or doing something highly specialized,
 * it may be useful to use channels directly.
 *
 * Channels compose in a variety of ways:
 *
 *  - **Piping**: One channel can be piped to another channel, assuming the
 *    input type of the second is the same as the output type of the first.
 *  - **Sequencing**: The terminal value of one channel can be used to create
 *    another channel, and both the first channel and the function that makes
 *    the second channel can be composed into a channel.
 *  - **Concatenating**: The output of one channel can be used to create other
 *    channels, which are all concatenated together. The first channel and the
 *    function that makes the other channels can be composed into a channel.
 *
 * @since 2.0.0
 * @category models
 */
export interface Channel<
  out OutElem,
  out OutErr = never,
  in InElem = unknown,
  in InErr = unknown,
<<<<<<< HEAD
  out Env = never,
> extends Channel.Variance<OutElem, OutErr, InElem, InErr, Env>,
    Pipeable {
=======
  out Env = never
> extends Channel.Variance<OutElem, InElem, OutErr, InErr, Env>, Pipeable {
>>>>>>> 717bf7c2
  [Unify.typeSymbol]?: unknown
  [Unify.unifySymbol]?: ChannelUnify<this>
  [Unify.ignoreSymbol]?: ChannelUnifyIgnore
}

/**
 * @since 2.0.0
 * @category models
 */
export interface ChannelUnify<A extends { [Unify.typeSymbol]?: any }> extends Effect.EffectUnify<A> {
  Channel?: () => A[Unify.typeSymbol] extends
<<<<<<< HEAD
    | Channel<infer OutElem, infer OutErr, infer InElem, infer InErr, infer Env>
    | infer _
    ? Channel<OutElem, OutErr, InElem, InErr, Env>
=======
    | Channel<infer OutElem, infer InElem, infer OutErr, infer InErr, infer Env>
    | infer _ ? Channel<OutElem, InElem, OutErr, InErr, Env>
>>>>>>> 717bf7c2
    : never
}

/**
 * @category models
 * @since 2.0.0
 */
export interface ChannelUnifyIgnore extends Effect.EffectUnifyIgnore {
  Channel?: true
}

/**
 * @since 2.0.0
 */
export declare namespace Channel {
  /**
   * @since 2.0.0
   * @category models
   */
  export interface Variance<
    out OutElem,
    out OutErr,
    in InElem,
    in InErr,
    out Env
  > {
    readonly [TypeId]: VarianceStruct<OutElem, OutErr, InElem, InErr, Env>
  }
  /**
   * @since 2.0.0
   * @category models
   */
  export interface VarianceStruct<
    out OutElem,
    out OutErr,
    in InElem,
    in InErr,
    out Env
  > {
    _Env: Types.Covariant<Env>
    _InErr: Types.Contravariant<InErr>
    _InElem: Types.Contravariant<InElem>
    _OutErr: Types.Covariant<OutErr>
    _OutElem: Types.Covariant<OutElem>
  }
}

// -----------------------------------------------------------------------------
// Halt
// -----------------------------------------------------------------------------

/**
 * @since 4.0.0
 * @category Halt
 */
export const Halt: unique symbol = Symbol.for("effect/Channel/Halt")

/**
 * @since 4.0.0
 * @category Halt
 */
export type Halt = typeof Halt

function catchHalt<A, R, E, A2, E2, R2>(
  effect: Effect.Effect<A, E, R>,
  f: (halt: Halt) => Effect.Effect<A2, E2, R2>
) {
  return Effect.catchFailure(effect, isHaltFailure, (failure) => f(failure.defect))
}

/**
 * @since 4.0.0
 * @category Halt
 */
export const isHalt = (u: unknown): u is Halt => u === Halt

/**
 * @since 4.0.0
 * @category Halt
 */
export const isHaltCause = <E>(cause: Cause.Cause<E>): boolean => cause.failures.some(isHaltFailure)

/**
 * @since 4.0.0
 * @category Halt
 */
export const isHaltFailure = <E>(
  failure: Cause.Failure<E>
): failure is Cause.Die & { readonly defect: Halt } => failure._tag === "Die" && failure.defect === Halt

/**
 * @since 4.0.0
 * @category Halt
 */
export const halt: Effect.Effect<never> = Effect.die(Halt)

const ChannelProto = {
  [TypeId]: {
    _Env: identity,
    _InErr: identity,
    _InElem: identity,
    _OutErr: identity,
    _OutElem: identity
  },
  pipe() {
    return pipeArguments(this, arguments)
  }
}

// -----------------------------------------------------------------------------
// Constructors
// -----------------------------------------------------------------------------

const makeImpl = <OutElem, OutErr, InElem, InErr, EX, EnvX, Env>(
  transform: (
    upstream: Effect.Effect<InElem, InErr>,
<<<<<<< HEAD
    scope: Scope.Scope,
  ) => Effect.Effect<Effect.Effect<OutElem, OutErr, EnvX>, EX, Env>,
): Channel<OutElem, OutErr | EX, InElem, InErr, Env | EnvX> => {
=======
    scope: Scope.Scope
  ) => Effect.Effect<Effect.Effect<OutElem, OutErr, EnvX>, EX, Env>
): Channel<OutElem, InElem, OutErr | EX, InErr, Env | EnvX> => {
>>>>>>> 717bf7c2
  const self = Object.create(ChannelProto)
  self.transform = transform
  return self
}

/**
 * @since 4.0.0
 * @category constructors
 */
export const fromPullUnsafe = <OutElem, OutErr, EX, EnvX, Env>(
<<<<<<< HEAD
  effect: Effect.Effect<Effect.Effect<OutElem, OutErr, EnvX>, EX, Env>,
): Channel<OutElem, OutErr | EX, unknown, unknown, Env | EnvX> =>
  makeImpl((_, __) => effect)
=======
  effect: Effect.Effect<Effect.Effect<OutElem, OutErr, EnvX>, EX, Env>
): Channel<OutElem, unknown, OutErr | EX, unknown, Env | EnvX> => makeImpl((_, __) => effect)
>>>>>>> 717bf7c2

const makeImplScoped = <OutElem, OutErr, InElem, InErr, EX, EnvX, Env>(
  f: (
    upstream: Effect.Effect<InElem, InErr>,
    scope: Scope.Scope,
<<<<<<< HEAD
    forkedScope: Scope.Scope,
  ) => Effect.Effect<Effect.Effect<OutElem, OutErr, EnvX>, EX, Env>,
): Channel<OutElem, OutErr | EX, InElem, InErr, Env | EnvX> =>
=======
    forkedScope: Scope.Scope
  ) => Effect.Effect<Effect.Effect<OutElem, OutErr, EnvX>, EX, Env>
): Channel<OutElem, InElem, OutErr | EX, InErr, Env | EnvX> =>
>>>>>>> 717bf7c2
  makeImpl(
    Effect.fnUntraced(function*(upstream, scope) {
      const closableScope = yield* scope.fork
      const onCause = (cause: Cause.Cause<EX | OutErr>) =>
        closableScope.close(
          isHaltCause(cause) ? Exit.void : Exit.failCause(cause)
        )
      const pull = yield* Effect.onError(
        f(upstream, scope, closableScope),
        onCause
      )
      return Effect.onError(pull, onCause)
    })
  )

<<<<<<< HEAD
const toTransform = <OutElem, OutErr, InElem, InErr, Env>(
  channel: Channel<OutElem, OutErr, InElem, InErr, Env>,
): ((
=======
const toTransform = <OutElem, InElem, OutErr, InErr, Env>(
  channel: Channel<OutElem, InElem, OutErr, InErr, Env>
): (
>>>>>>> 717bf7c2
  upstream: Effect.Effect<InElem, InErr>,
  scope: Scope.Scope
) => Effect.Effect<Effect.Effect<OutElem, OutErr>, never, Env> => (channel as any).transform

/**
 * @since 2.0.0
 * @category models
 */
export const DefaultChunkSize = 4096

/**
 * @since 2.0.0
 * @category models
 */
export interface Emit<in A, in E> {
  /**
   * Terminates with a cause that dies with the specified defect.
   */
  die<Err>(defect: Err): void

  /**
   * Either emits the specified value if this `Exit` is a `Success` or else
   * terminates with the specified cause if this `Exit` is a `Failure`.
   */
  done(exit: Exit.Exit<A, E>): void

  /**
   * Terminates with an end of stream signal.
   */
  end(): void

  /**
   * Terminates with the specified error.
   */
  fail(error: E): void

  /**
   * Terminates the channel with the specified cause.
   */
  failCause(cause: Cause.Cause<E>): void

  /**
   * Emits a value
   */
  single(value: A): boolean
}

const emitFromMailbox = <A, E>(mailbox: Mailbox<A, E>): Emit<A, E> => ({
  die: (defect) => mailbox.unsafeDone(Exit.die(defect)),
  done: (exit) => mailbox.unsafeDone(Exit.asVoid(exit)),
  end: () => mailbox.unsafeDone(Exit.void),
  fail: (error) => mailbox.unsafeDone(Exit.fail(error)),
  failCause: (cause) => mailbox.unsafeDone(Exit.failCause(cause)),
  single: (value) => mailbox.unsafeOffer(value)
})

const mailboxToPull = <A, E>(mailbox: ReadonlyMailbox<A, E>) =>
  Effect.catch(
    mailbox.take,
    Option.match({
      onNone: () => halt,
      onSome: Effect.fail
    })
  )

/**
 * @since 2.0.0
 * @category constructors
 */
export const asyncPush = <A, E = never, R = never>(
  f: (emit: Emit<A, E>) => Effect.Effect<unknown, E, R | Scope.Scope>,
  options?: {
    readonly bufferSize?: number | undefined
    readonly strategy?: "sliding" | "dropping" | undefined
<<<<<<< HEAD
  },
): Channel<A, E, unknown, unknown, Exclude<R, Scope.Scope>> =>
=======
  }
): Channel<A, unknown, E, unknown, Exclude<R, Scope.Scope>> =>
>>>>>>> 717bf7c2
  makeImplScoped(
    Effect.fnUntraced(function*(_, __, scope) {
      const mailbox = yield* internalMailbox.make<A, E>({
        capacity: options?.bufferSize,
        strategy: options?.strategy
      })
      yield* scope.addFinalizer(() => mailbox.shutdown)
      const emit = emitFromMailbox(mailbox)
      yield* Effect.forkIn(Scope.provideScope(f(emit), scope), scope)
      return mailboxToPull(mailbox)
    })
  )

/**
 * @since 2.0.0
 * @category constructors
 */
export const suspend = <OutElem, InElem, OutErr, InErr, Env>(
<<<<<<< HEAD
  evaluate: LazyArg<Channel<OutElem, OutErr, InElem, InErr, Env>>,
): Channel<OutElem, OutErr, InElem, InErr, Env> =>
  makeImpl((upstream, scope) =>
    Effect.suspend(() => toTransform(evaluate())(upstream, scope)),
  )
=======
  evaluate: LazyArg<Channel<OutElem, InElem, OutErr, InErr, Env>>
): Channel<OutElem, InElem, OutErr, InErr, Env> =>
  makeImpl((upstream, scope) => Effect.suspend(() => toTransform(evaluate())(upstream, scope)))
>>>>>>> 717bf7c2

/**
 * @since 4.0.0
 * @category constructors
 */
export const fromPull = <A, E, R>(
<<<<<<< HEAD
  effect: Effect.Effect<A, Option.Option<E>, R>,
): Channel<A, E, unknown, unknown, R> =>
=======
  effect: Effect.Effect<A, Option.Option<E>, R>
): Channel<A, unknown, E, unknown, R> =>
>>>>>>> 717bf7c2
  fromPullUnsafe(
    Effect.succeed(
      Effect.catch(
        effect,
        Option.match({
          onNone: () => halt,
          onSome: Effect.fail
        })
      )
    )
  )

/**
 * @since 2.0.0
 * @category constructors
 */
export const acquireUseRelease = <A, E, R, OutElem, InElem, OutErr, InErr, Env>(
  acquire: Effect.Effect<A, E, R>,
<<<<<<< HEAD
  use: (a: A) => Channel<OutElem, OutErr, InElem, InErr, Env>,
  release: (a: A, exit: Exit.Exit<void, OutErr>) => Effect.Effect<void>,
): Channel<OutElem, OutErr | E, InElem, InErr, Env | R> =>
=======
  use: (a: A) => Channel<OutElem, InElem, OutErr, InErr, Env>,
  release: (a: A, exit: Exit.Exit<void, OutErr>) => Effect.Effect<void>
): Channel<OutElem, InElem, OutErr | E, InErr, Env | R> =>
>>>>>>> 717bf7c2
  makeImplScoped(
    Effect.fnUntraced(function*(upstream, scope, forkedScope) {
      let option = Option.none<A>()
      yield* forkedScope.addFinalizer((exit) =>
        Option.isSome(option)
          ? release(option.value, exit as any)
          : Effect.void
      )
      const value = yield* acquire
      option = Option.some(value)
      return yield* toTransform(use(value))(upstream, scope)
    })
  )

/**
 * @since 2.0.0
 * @category constructors
 */
export const fromIterator = <A>(iterator: LazyArg<Iterator<A>>): Channel<A> =>
  fromPullUnsafe(
    Effect.sync(() => {
      const iter = iterator()
      return Effect.suspend(() => {
        const state = iter.next()
        return state.done ? halt : Effect.succeed(state.value)
      })
    })
  )

/**
 * @since 2.0.0
 * @category constructors
 */
export const fromIteratorChunk = <A>(
  iterator: LazyArg<Iterator<A>>,
  chunkSize = DefaultChunkSize
): Channel<Chunk.Chunk<A>> =>
  fromPullUnsafe(
    Effect.sync(() => {
      const iter = iterator()
      let done = false
      return Effect.suspend(() => {
        if (done) return halt
        const buffer: Array<A> = []
        while (buffer.length < chunkSize) {
          const state = iter.next()
          if (state.done) {
            if (buffer.length === 0) {
              return halt
            }
            done = true
            break
          }
          buffer.push(state.value)
        }
        return Effect.succeed(Chunk.unsafeFromArray(buffer))
      })
    })
  )

/**
 * @since 2.0.0
 * @category constructors
 */
export const fromIterable = <A>(iterable: Iterable<A>): Channel<A> => fromIterator(() => iterable[Symbol.iterator]())

/**
 * @since 2.0.0
 * @category constructors
 */
export const fromIterableChunk = <A>(
  iterable: Iterable<A>
): Channel<Chunk.Chunk<A>> => fromIteratorChunk(() => iterable[Symbol.iterator]())

/**
 * Writes a single value to the channel.
 *
 * @since 2.0.0
 * @category constructors
 */
export const succeed = <A>(value: A): Channel<A> =>
  fromPullUnsafe(
    Effect.sync(() => {
      let done = false
      return Effect.suspend(() => {
        if (done) {
          return halt
        } else {
          done = true
          return Effect.succeed(value)
        }
      })
    })
  )

/**
 * Represents an Channel that emits no elements
 *
 * @since 2.0.0
 * @category constructors
 */
export const empty: Channel<never> = fromPullUnsafe(Effect.succeed(halt))

/**
 * Represents an Channel that never completes
 *
 * @since 2.0.0
 * @category constructors
 */
export const never: Channel<never> = fromPullUnsafe(
  Effect.succeed(Effect.never)
)

/**
 * Use an effect to write a single value to the channel.
 *
 * @since 2.0.0
 * @category constructors
 */
export const fromEffect = <A, E, R>(
<<<<<<< HEAD
  effect: Effect.Effect<A, E, R>,
): Channel<A, E, unknown, unknown, R> =>
=======
  effect: Effect.Effect<A, E, R>
): Channel<A, unknown, E, unknown, R> =>
>>>>>>> 717bf7c2
  fromPullUnsafe(
    Effect.sync(() => {
      let done = false
      return Effect.suspend(() => {
        if (done) return halt
        done = true
        return effect
      })
    })
  )

/**
 * Create a channel from a ReadonlyMailbox
 *
 * @since 4.0.0
 * @category constructors
 */
export const fromMailbox = <A, E>(
<<<<<<< HEAD
  mailbox: ReadonlyMailbox<A, E>,
): Channel<A, E> => fromPullUnsafe(Effect.sync(() => mailboxToPull(mailbox)))
=======
  mailbox: ReadonlyMailbox<A, E>
): Channel<A, unknown, E> => fromPullUnsafe(Effect.sync(() => mailboxToPull(mailbox)))
>>>>>>> 717bf7c2

/**
 * Create a channel from a ReadonlyMailbox
 *
 * @since 4.0.0
 * @category constructors
 */
export const fromMailboxChunk = <A, E>(
<<<<<<< HEAD
  mailbox: ReadonlyMailbox<A, E>,
): Channel<Chunk.Chunk<A>, E> =>
=======
  mailbox: ReadonlyMailbox<A, E>
): Channel<Chunk.Chunk<A>, unknown, E> =>
>>>>>>> 717bf7c2
  fromPullUnsafe(
    Effect.succeed(
      Effect.flatMap(mailbox.takeAll, ([values]) => values.length === 0 ? halt : Effect.succeed(values))
    )
  )

/**
 * Maps the output of this channel using the specified function.
 *
 * @since 2.0.0
 * @category mapping
 */
export const map: {
  <OutElem, OutElem2>(
<<<<<<< HEAD
    f: (o: OutElem) => OutElem2,
  ): <OutErr, InElem, InErr, Env>(
    self: Channel<OutElem, OutErr, InElem, InErr, Env>,
  ) => Channel<OutElem2, OutErr, InElem, InErr, Env>
  <OutElem, OutErr, InElem, InErr, Env, OutElem2>(
    self: Channel<OutElem, OutErr, InElem, InErr, Env>,
    f: (o: OutElem) => OutElem2,
  ): Channel<OutElem2, OutErr, InElem, InErr, Env>
} = dual(
  2,
  <OutElem, OutErr, InElem, InErr, Env, OutElem2>(
    self: Channel<OutElem, OutErr, InElem, InErr, Env>,
    f: (o: OutElem) => OutElem2,
  ): Channel<OutElem2, OutErr, InElem, InErr, Env> =>
    makeImpl((upstream, scope) =>
      Effect.map(toTransform(self)(upstream, scope), Effect.map(f)),
    ),
=======
    f: (o: OutElem) => OutElem2
  ): <InElem, OutErr, InErr, Env>(
    self: Channel<OutElem, InElem, OutErr, InErr, Env>
  ) => Channel<OutElem2, InElem, OutErr, InErr, Env>
  <OutElem, InElem, OutErr, InErr, Env, OutElem2>(
    self: Channel<OutElem, InElem, OutErr, InErr, Env>,
    f: (o: OutElem) => OutElem2
  ): Channel<OutElem2, InElem, OutErr, InErr, Env>
} = dual(
  2,
  <OutElem, InElem, OutErr, InErr, Env, OutElem2>(
    self: Channel<OutElem, InElem, OutErr, InErr, Env>,
    f: (o: OutElem) => OutElem2
  ): Channel<OutElem2, InElem, OutErr, InErr, Env> =>
    makeImpl((upstream, scope) => Effect.map(toTransform(self)(upstream, scope), Effect.map(f)))
>>>>>>> 717bf7c2
)

const concurrencyIsSequential = (
  concurrency: number | "unbounded" | undefined
) => concurrency === undefined || (concurrency !== "unbounded" && concurrency <= 1)

/**
 * Returns a new channel, which sequentially combines this channel, together
 * with the provided factory function, which creates a second channel based on
 * the output values of this channel. The result is a channel that will first
 * perform the functions of this channel, before performing the functions of
 * the created channel (including yielding its terminal value).
 *
 * @since 2.0.0
 * @category sequencing
 */
export const mapEffect: {
  <OutElem, OutElem1, OutErr1, Env1>(
    f: (d: OutElem) => Effect.Effect<OutElem1, OutErr1, Env1>,
    options?: {
      readonly concurrency?: number | "unbounded"
      readonly bufferSize?: number
<<<<<<< HEAD
    },
  ): <OutErr, InElem, InErr, Env>(
    self: Channel<OutElem, OutErr, InElem, InErr, Env>,
  ) => Channel<OutElem1, OutErr1 | OutErr, InElem, InErr, Env1 | Env>
  <OutElem, OutErr, InElem, InErr, Env, OutElem1, OutErr1, Env1>(
    self: Channel<OutElem, OutErr, InElem, InErr, Env>,
=======
    }
  ): <InElem, OutErr, InErr, Env>(
    self: Channel<OutElem, InElem, OutErr, InErr, Env>
  ) => Channel<OutElem1, InElem, OutErr1 | OutErr, InErr, Env1 | Env>
  <OutElem, InElem, OutErr, InErr, Env, OutElem1, OutErr1, Env1>(
    self: Channel<OutElem, InElem, OutErr, InErr, Env>,
>>>>>>> 717bf7c2
    f: (d: OutElem) => Effect.Effect<OutElem1, OutErr1, Env1>,
    options?: {
      readonly concurrency?: number | "unbounded"
      readonly bufferSize?: number
<<<<<<< HEAD
    },
  ): Channel<OutElem1, OutErr | OutErr1, InElem, InErr, Env | Env1>
=======
    }
  ): Channel<OutElem1, InElem, OutErr | OutErr1, InErr, Env | Env1>
>>>>>>> 717bf7c2
} = dual(
  (args) => isChannel(args[0]),
  <OutElem, OutErr, InElem, InErr, Env, OutElem1, OutErr1, Env1>(
    self: Channel<OutElem, OutErr, InElem, InErr, Env>,
    f: (d: OutElem) => Effect.Effect<OutElem1, OutErr1, Env1>,
    options?: {
      readonly concurrency?: number | "unbounded"
      readonly bufferSize?: number
<<<<<<< HEAD
    },
  ): Channel<OutElem1, OutErr | OutErr1, InElem, InErr, Env | Env1> =>
=======
    }
  ): Channel<OutElem1, InElem, OutErr | OutErr1, InErr, Env | Env1> =>
>>>>>>> 717bf7c2
    concurrencyIsSequential(options?.concurrency)
      ? mapEffectSequential(self, f)
      : mapEffectConcurrent(self, f, options as any)
)

const mapEffectSequential = <
  OutElem,
  OutErr,
  InElem,
  InErr,
  Env,
  OutElem2,
  EX,
  RX
>(
<<<<<<< HEAD
  self: Channel<OutElem, OutErr, InElem, InErr, Env>,
  f: (o: OutElem) => Effect.Effect<OutElem2, EX, RX>,
): Channel<OutElem2, OutErr | EX, InElem, InErr, Env | RX> =>
  makeImpl((upstream, scope) =>
    Effect.map(toTransform(self)(upstream, scope), Effect.flatMap(f)),
  )
=======
  self: Channel<OutElem, InElem, OutErr, InErr, Env>,
  f: (o: OutElem) => Effect.Effect<OutElem2, EX, RX>
): Channel<OutElem2, InElem, OutErr | EX, InErr, Env | RX> =>
  makeImpl((upstream, scope) => Effect.map(toTransform(self)(upstream, scope), Effect.flatMap(f)))
>>>>>>> 717bf7c2

const mapEffectConcurrent = <
  OutElem,
  InElem,
  OutErr,
  InErr,
  Env,
  OutElem2,
  EX,
  RX
>(
  self: Channel<OutElem, OutErr, InElem, InErr, Env>,
  f: (o: OutElem) => Effect.Effect<OutElem2, EX, RX>,
  options: {
    readonly concurrency: number | "unbounded"
    readonly bufferSize?: number | undefined
<<<<<<< HEAD
  },
): Channel<OutElem2, OutErr | EX, InElem, InErr, Env | RX> =>
=======
  }
): Channel<OutElem2, InElem, OutErr | EX, InErr, Env | RX> =>
>>>>>>> 717bf7c2
  makeImplScoped(
    Effect.fnUntraced(function*(upstream, scope, forkedScope) {
      const pull = yield* toTransform(self)(upstream, scope)
      const concurrencyN = options.concurrency === "unbounded"
        ? Number.MAX_SAFE_INTEGER
        : options.concurrency
      const semaphore = Effect.unsafeMakeSemaphore(concurrencyN)
      const mailbox = yield* internalMailbox.make<OutElem2, OutErr | EX>(
        options.bufferSize ?? 16
      )
      yield* forkedScope.addFinalizer(() => mailbox.shutdown)

      yield* Effect.gen(function*() {
        while (true) {
          yield* semaphore.take(1)
          const value = yield* pull
          yield* f(value).pipe(
            Effect.flatMap((value) => mailbox.offer(value)),
            Effect.ensuring(semaphore.release(1)),
            Effect.fork
          )
        }
      }).pipe(
        Effect.onError((cause) => semaphore.withPermits(concurrencyN - 1)(mailbox.failCause(cause))),
        Effect.forkIn(forkedScope)
      )

      return mailboxToPull(mailbox)
    })
  )

/**
 * Returns a new channel, which sequentially combines this channel, together
 * with the provided factory function, which creates a second channel based on
 * the output values of this channel. The result is a channel that will first
 * perform the functions of this channel, before performing the functions of
 * the created channel (including yielding its terminal value).
 *
 * @since 2.0.0
 * @category sequencing
 */
export const flatMap: {
  <OutElem, OutElem1, OutErr1, InElem1, InErr1, Env1>(
    f: (d: OutElem) => Channel<OutElem1, OutErr1, InElem1, InErr1, Env1>,
    options?: {
      readonly concurrency?: number | "unbounded"
      readonly bufferSize?: number
    }
  ): <OutElem, InElem, OutErr, InErr, Env>(
<<<<<<< HEAD
    self: Channel<OutElem, OutErr, InElem, InErr, Env>,
=======
    self: Channel<OutElem, InElem, OutErr, InErr, Env>
>>>>>>> 717bf7c2
  ) => Channel<
    OutElem1,
    OutErr1 | OutErr,
    InElem & InElem1,
    InErr & InErr1,
    Env1 | Env
  >
  <
    OutElem,
    OutErr,
    InElem,
    InErr,
    Env,
    OutElem1,
    OutErr1,
    InElem1,
    InErr1,
    Env1
  >(
    self: Channel<OutElem, OutErr, InElem, InErr, Env>,
    f: (d: OutElem) => Channel<OutElem1, OutErr1, InElem1, InErr1, Env1>,
    options?: {
      readonly concurrency?: number | "unbounded"
      readonly bufferSize?: number
    }
  ): Channel<
    OutElem1,
    OutErr | OutErr1,
    InElem & InElem1,
    InErr & InErr1,
    Env | Env1
  >
} = dual(
  (args) => isChannel(args[0]),
  <
    OutElem,
    OutErr,
    InElem,
    InErr,
    Env,
    OutElem1,
    OutErr1,
    InElem1,
    InErr1,
    Env1
  >(
    self: Channel<OutElem, OutErr, InElem, InErr, Env>,
    f: (d: OutElem) => Channel<OutElem1, OutErr1, InElem1, InErr1, Env1>,
    options?: {
      readonly concurrency?: number | "unbounded"
      readonly bufferSize?: number
    }
  ): Channel<
    OutElem1,
    OutErr | OutErr1,
    InElem & InElem1,
    InErr & InErr1,
    Env | Env1
  > =>
    concurrencyIsSequential(options?.concurrency)
      ? flatMapSequential(self, f)
      : flatMapConcurrent(self, f, options as any)
)

const flatMapSequential = <
  OutElem,
  OutErr,
  InElem,
  InErr,
  Env,
  OutElem1,
  OutErr1,
  InElem1,
  InErr1,
  Env1
>(
<<<<<<< HEAD
  self: Channel<OutElem, OutErr, InElem, InErr, Env>,
  f: (d: OutElem) => Channel<OutElem1, OutErr1, InElem1, InErr1, Env1>,
=======
  self: Channel<OutElem, InElem, OutErr, InErr, Env>,
  f: (d: OutElem) => Channel<OutElem1, InElem1, OutErr1, InErr1, Env1>
>>>>>>> 717bf7c2
): Channel<
  OutElem1,
  OutErr | OutErr1,
  InElem & InElem1,
  InErr & InErr1,
  Env | Env1
> =>
  makeImpl((upstream, scope) =>
    Effect.map(toTransform(self)(upstream, scope), (pull) => {
      let childPull: Effect.Effect<OutElem1, OutErr1, Env1> | null = null
      const makePull: Effect.Effect<OutElem1, OutErr | OutErr1, Env1> = pull.pipe(
        Effect.flatMap((value) => toTransform(f(value))(upstream, scope)),
        Effect.flatMap((pull) => {
          childPull = catchHalt(pull, (_) => {
            childPull = null
            return makePull
          }) as any
          return childPull!
        })
      )
      return Effect.suspend(() => childPull ?? makePull)
    })
  )

const flatMapConcurrent = <
  OutElem,
  OutErr,
  InElem,
  InErr,
  Env,
  OutElem1,
  OutErr1,
  InElem1,
  InErr1,
  Env1
>(
  self: Channel<OutElem, OutErr, InElem, InErr, Env>,
  f: (d: OutElem) => Channel<OutElem1, OutErr1, InElem1, InErr1, Env1>,
  options: {
    readonly concurrency: number | "unbounded"
    readonly bufferSize?: number | undefined
  }
): Channel<
  OutElem1,
  OutErr | OutErr1,
  InElem & InElem1,
  InErr & InErr1,
  Env | Env1
> => self.pipe(map(f), mergeAll(options))

/**
 * @since 2.0.0
 * @category utils
 */
export const mergeAll: {
  (options: {
    readonly concurrency: number | "unbounded"
    readonly bufferSize?: number | undefined
  }): <OutElem, OutErr1, InElem1, InErr1, Env1, OutErr, InElem, InErr, Env>(
    channels: Channel<
      Channel<OutElem, OutErr1, InElem1, InErr1, Env1>,
      OutErr,
      InElem,
      InErr,
      Env
    >
  ) => Channel<
    OutElem,
    OutErr1 | OutErr,
    InElem & InElem1,
    InErr & InErr1,
    Env1 | Env
  >
  <OutElem, OutErr1, InElem1, InErr1, Env1, OutErr, InElem, InErr, Env>(
    channels: Channel<
      Channel<OutElem, OutErr1, InElem1, InErr1, Env1>,
      OutErr,
      InElem,
      InErr,
      Env
    >,
    options: {
      readonly concurrency: number | "unbounded"
      readonly bufferSize?: number | undefined
    }
  ): Channel<
    OutElem,
    OutErr1 | OutErr,
    InElem & InElem1,
    InErr & InErr1,
    Env1 | Env
  >
} = dual(
  2,
  <OutElem, OutErr1, InElem1, InErr1, Env1, OutErr, InElem, InErr, Env>(
    channels: Channel<
      Channel<OutElem, OutErr1, InElem1, InErr1, Env1>,
      OutErr,
      InElem,
      InErr,
      Env
    >,
    {
      bufferSize = 16,
      concurrency
    }: {
      readonly concurrency: number | "unbounded"
      readonly bufferSize?: number | undefined
    }
  ): Channel<
    OutElem,
    OutErr1 | OutErr,
    InElem & InElem1,
    InErr & InErr1,
    Env1 | Env
  > =>
    makeImplScoped(
      Effect.fnUntraced(function*(upstream, scope, forkedScope) {
        const concurrencyN = concurrency === "unbounded"
          ? Number.MAX_SAFE_INTEGER
          : Math.max(1, concurrency)
        const semaphore = Effect.unsafeMakeSemaphore(concurrencyN)

        const mailbox = yield* internalMailbox.make<OutElem, OutErr | OutErr1>(
          bufferSize
        )
        yield* forkedScope.addFinalizer(() => mailbox.shutdown)

        const pull = yield* toTransform(channels)(upstream, scope)

        yield* Effect.gen(function*() {
          while (true) {
            yield* semaphore.take(1)
            const channel = yield* pull
            const childPull = yield* toTransform(channel)(upstream, scope)
            yield* Effect.whileLoop({
              while: constTrue,
              body: constant(
                Effect.flatMap(childPull, (value) => mailbox.offer(value))
              ),
              step: constVoid
            }).pipe(
              Effect.onExit(
                (exit): Effect.Effect<void> =>
                  exit._tag === "Failure" && !isHaltCause(exit.cause)
                    ? Effect.andThen(
                      semaphore.release(1),
                      mailbox.failCause(exit.cause as Cause.Cause<OutErr1>)
                    )
                    : semaphore.release(1)
              ),
              Effect.fork
            )
          }
        }).pipe(
          Effect.onError((cause) => semaphore.withPermits(concurrencyN - 1)(mailbox.failCause(cause))),
          Effect.forkIn(forkedScope)
        )

        return mailboxToPull(mailbox)
      })
    )
)

/**
 * Returns a new channel that pipes the output of this channel into the
 * specified channel. The returned channel has the input type of this channel,
 * and the output type of the specified channel, terminating with the value of
 * the specified channel.
 *
 * @since 2.0.0
 * @category utils
 */
export const pipeTo: {
<<<<<<< HEAD
  <OutElem2, OutErr2, OutElem, OutErr, Env2>(
    that: Channel<OutElem2, OutErr2, OutElem, OutErr, Env2>,
  ): <InElem, InErr, Env>(
    self: Channel<OutElem, OutErr, InElem, InErr, Env>,
  ) => Channel<OutElem2, OutErr2, InElem, InErr, Env2 | Env>
  <OutElem, OutErr, InElem, InErr, Env, OutElem2, OutErr2, Env2>(
    self: Channel<OutElem, OutErr, InElem, InErr, Env>,
    that: Channel<OutElem2, OutErr2, OutElem, OutErr, Env2>,
  ): Channel<OutElem2, OutErr2, InElem, InErr, Env | Env2>
} = dual(
  2,
  <OutElem, OutErr, InElem, InErr, Env, OutElem2, OutErr2, Env2>(
    self: Channel<OutElem, OutErr, InElem, InErr, Env>,
    that: Channel<OutElem2, OutErr2, OutElem, OutErr, Env2>,
  ): Channel<OutElem2, OutErr2, InElem, InErr, Env | Env2> =>
=======
  <OutElem2, OutElem, OutErr2, OutErr, Env2>(
    that: Channel<OutElem2, OutElem, OutErr2, OutErr, Env2>
  ): <InElem, InErr, Env>(
    self: Channel<OutElem, InElem, OutErr, InErr, Env>
  ) => Channel<OutElem2, InElem, OutErr2, InErr, Env2 | Env>
  <OutElem, InElem, OutErr, InErr, Env, OutElem2, OutErr2, Env2>(
    self: Channel<OutElem, InElem, OutErr, InErr, Env>,
    that: Channel<OutElem2, OutElem, OutErr2, OutErr, Env2>
  ): Channel<OutElem2, InElem, OutErr2, InErr, Env | Env2>
} = dual(
  2,
  <OutElem, InElem, OutErr, InErr, Env, OutElem2, OutErr2, Env2>(
    self: Channel<OutElem, InElem, OutErr, InErr, Env>,
    that: Channel<OutElem2, OutElem, OutErr2, OutErr, Env2>
  ): Channel<OutElem2, InElem, OutErr2, InErr, Env | Env2> =>
>>>>>>> 717bf7c2
    makeImpl((upstream, scope) =>
      Effect.flatMap(toTransform(self)(upstream, scope), (upstream) => toTransform(that)(upstream, scope))
    )
)

/**
 * Returns a new channel which embeds the given input handler into a Channel.
 *
 * @since 2.0.0
 * @category utils
 */
export const embedInput: {
  <InElem, InErr, R>(
    input: (
      upstream: Effect.Effect<InElem, InErr>
    ) => Effect.Effect<void, never, R>
  ): <OutElem, OutErr, Env>(
<<<<<<< HEAD
    self: Channel<OutElem, OutErr, unknown, unknown, Env>,
  ) => Channel<OutElem, OutErr, InElem, InErr, Env | R>
=======
    self: Channel<OutElem, unknown, OutErr, unknown, Env>
  ) => Channel<OutElem, InElem, OutErr, InErr, Env | R>
>>>>>>> 717bf7c2
  <OutElem, OutErr, Env, InErr, InElem, R>(
    self: Channel<OutElem, OutErr, unknown, unknown, Env>,
    input: (
<<<<<<< HEAD
      upstream: Effect.Effect<InElem, InErr>,
    ) => Effect.Effect<void, never, R>,
  ): Channel<OutElem, OutErr, InElem, InErr, Env | R>
=======
      upstream: Effect.Effect<InElem, InErr>
    ) => Effect.Effect<void, never, R>
  ): Channel<OutElem, InElem, OutErr, InErr, Env | R>
>>>>>>> 717bf7c2
} = dual(
  2,
  <OutElem, OutErr, Env, InErr, InElem, R>(
    self: Channel<OutElem, OutErr, unknown, unknown, Env>,
    input: (
<<<<<<< HEAD
      upstream: Effect.Effect<InElem, InErr>,
    ) => Effect.Effect<void, never, R>,
  ): Channel<OutElem, OutErr, InElem, InErr, Env | R> =>
=======
      upstream: Effect.Effect<InElem, InErr>
    ) => Effect.Effect<void, never, R>
  ): Channel<OutElem, InElem, OutErr, InErr, Env | R> =>
>>>>>>> 717bf7c2
    makeImplScoped(
      Effect.fnUntraced(function*(upstream, scope, forkedScope) {
        yield* Effect.forkIn(input(upstream), forkedScope)
        return yield* toTransform(self)(halt, scope)
      })
    )
)

const runWith = <
  OutElem,
  OutErr,
  InErr,
  Env,
  EX,
  RX,
  AH = void,
  EH = never,
  RH = never
>(
  self: Channel<OutElem, OutErr, unknown, InErr, Env>,
  f: (pull: Effect.Effect<OutElem, OutErr>) => Effect.Effect<void, EX, RX>,
  onHalt?: Effect.Effect<AH, EH, RH>
): Effect.Effect<AH, EX | EH, Env | RX | RH> =>
  Effect.suspend(() => {
    const scope = Scope.unsafeMake()
    const makePull = toTransform(self)(halt, scope)
    return catchHalt(Effect.flatMap(makePull, f), (_) => onHalt ? onHalt : (Effect.void as any)).pipe(
      Effect.onExit((exit) => scope.close(exit))
    ) as any
  })

/**
 * @since 2.0.0
 * @category execution
 */
export const runDrain = <OutElem, OutErr, InErr, Env>(
<<<<<<< HEAD
  self: Channel<OutElem, OutErr, unknown, InErr, Env>,
=======
  self: Channel<OutElem, unknown, OutErr, InErr, Env>
>>>>>>> 717bf7c2
): Effect.Effect<void, OutErr, Env> =>
  runWith(self, (pull) =>
    Effect.whileLoop({
      while: constTrue,
      body: () => pull,
      step: constVoid
    }))

/**
 * @since 2.0.0
 * @category execution
 */
export const runForEach: {
  <OutElem, EX, RX>(
<<<<<<< HEAD
    f: (o: OutElem) => Effect.Effect<void, EX, RX>,
  ): <OutErr, InErr, Env>(
    self: Channel<OutElem, OutErr, unknown, InErr, Env>,
  ) => Effect.Effect<void, OutErr | EX, Env | RX>
  <OutElem, OutErr, InErr, Env, EX, RX>(
    self: Channel<OutElem, OutErr, unknown, InErr, Env>,
    f: (o: OutElem) => Effect.Effect<void, EX, RX>,
=======
    f: (o: OutElem) => Effect.Effect<void, EX, RX>
  ): <InElem, OutErr, InErr, Env>(
    self: Channel<OutElem, InElem, OutErr, InErr, Env>
  ) => Effect.Effect<void, OutErr | EX, Env | RX>
  <OutElem, InElem, OutErr, InErr, Env, EX, RX>(
    self: Channel<OutElem, InElem, OutErr, InErr, Env>,
    f: (o: OutElem) => Effect.Effect<void, EX, RX>
>>>>>>> 717bf7c2
  ): Effect.Effect<void, OutErr | EX, Env | RX>
} = dual(
  2,
  <OutElem, OutErr, InErr, Env, EX, RX>(
<<<<<<< HEAD
    self: Channel<OutElem, OutErr, unknown, InErr, Env>,
    f: (o: OutElem) => Effect.Effect<void, EX, RX>,
=======
    self: Channel<OutElem, unknown, OutErr, InErr, Env>,
    f: (o: OutElem) => Effect.Effect<void, EX, RX>
>>>>>>> 717bf7c2
  ): Effect.Effect<void, OutErr | EX, Env | RX> =>
    runWith(self, (pull) => {
      const pump = Effect.flatMap(pull, f)
      return Effect.whileLoop({
        while: constTrue,
        body: () => pump,
        step: constVoid
      })
    })
)

/**
 * @since 2.0.0
 * @category execution
 */
export const runCollect = <OutElem, OutErr, InErr, Env>(
<<<<<<< HEAD
  self: Channel<OutElem, OutErr, unknown, InErr, Env>,
=======
  self: Channel<OutElem, unknown, OutErr, InErr, Env>
>>>>>>> 717bf7c2
): Effect.Effect<Array<OutElem>, OutErr, Env> =>
  Effect.suspend(() => {
    const result: Array<OutElem> = []
    return runWith(
      self,
      (pull) =>
        Effect.whileLoop({
          while: constTrue,
          body: () => pull,
          step: (value) => {
            result.push(value)
          }
        }),
      Effect.succeed(result)
    )
  })

/**
 * @since 2.0.0
 * @category constructors
 */
<<<<<<< HEAD
export const toPull: <OutElem, OutErr, InErr, Env>(
  self: Channel<OutElem, OutErr, unknown, InErr, Env>,
=======
export const toPull: <OutElem, InElem, OutErr, InErr, Env>(
  self: Channel<OutElem, InElem, OutErr, InErr, Env>
>>>>>>> 717bf7c2
) => Effect.Effect<
  Effect.Effect<OutElem, Option.Option<OutErr>>,
  never,
  Env | Scope.Scope
> = Effect.fnUntraced(
  function*(self) {
    const semaphore = Effect.unsafeMakeSemaphore(1)
    const context = yield* Effect.context<Scope.Scope>()
    const scope = Context.get(context, Scope.Scope)
    const pull = yield* toTransform(self)(halt, scope)
    return pull.pipe(
      Effect.provideContext(context),
      Effect.mapError(Option.some),
      Effect.catchFailure(isHaltFailure, (_) => Effect.fail(Option.none())),
      semaphore.withPermits(1)
    )
  },
  // ensure errors are redirected to the pull effect
  Effect.catchCause((cause) => Effect.succeed(Effect.failCause(cause)))
)

/**
 * @since 4.0.0
 * @category conversions
 */
export const toMailbox: {
  (options?: {
    readonly bufferSize?: number | undefined
<<<<<<< HEAD
  }): <OutElem, OutErr, InErr, Env>(
    self: Channel<OutElem, OutErr, unknown, InErr, Env>,
=======
  }): <OutElem, InElem, OutErr, InErr, Env>(
    self: Channel<OutElem, InElem, OutErr, InErr, Env>
>>>>>>> 717bf7c2
  ) => Effect.Effect<ReadonlyMailbox<OutElem, OutErr>, never, Env | Scope.Scope>
  <OutElem, OutErr, InErr, Env>(
    self: Channel<OutElem, OutErr, unknown, InErr, Env>,
    options?: {
      readonly bufferSize?: number | undefined
    }
  ): Effect.Effect<ReadonlyMailbox<OutElem, OutErr>, never, Env | Scope.Scope>
} = dual(
  (args) => isChannel(args[0]),
<<<<<<< HEAD
  Effect.fnUntraced(function* <OutElem, OutErr, InErr, Env>(
    self: Channel<OutElem, OutErr, unknown, InErr, Env>,
=======
  Effect.fnUntraced(function*<OutElem, InElem, OutErr, InErr, Env>(
    self: Channel<OutElem, InElem, OutErr, InErr, Env>,
>>>>>>> 717bf7c2
    options?: {
      readonly bufferSize?: number | undefined
    }
  ) {
    const scope = yield* Effect.scope
    const mailbox = yield* internalMailbox.make<OutElem, OutErr>(
      options?.bufferSize
    )
    yield* scope.addFinalizer(() => mailbox.shutdown)
    yield* Effect.forkIn(
      Effect.onExit(
        runForEach(self, (value) => mailbox.offer(value)),
        (exit) => mailbox.done(exit)
      ),
      scope
    )
    return mailbox
  })
)<|MERGE_RESOLUTION|>--- conflicted
+++ resolved
@@ -2,16 +2,15 @@
  * @since 2.0.0
  */
 import type * as Cause from "./Cause.js"
-import * as Chunk from "./Chunk.js"
-import * as Context from "./Context.js"
+import type * as Context from "./Context.js"
 import * as Effect from "./Effect.js"
-import * as Exit from "./Exit.js"
+import type * as Exit from "./Exit.js"
 import type { LazyArg } from "./Function.js"
 import { constant, constTrue, constVoid, dual, identity } from "./Function.js"
 import * as internalMailbox from "./internal/mailbox.js"
 import type { Mailbox, ReadonlyMailbox } from "./Mailbox.js"
 import * as Option from "./Option.js"
-import type { Pipeable } from "./Pipeable.js"
+import type { Pipeable, Pipeable } from "./Pipeable.js"
 import { pipeArguments } from "./Pipeable.js"
 import { hasProperty } from "./Predicate.js"
 import * as Scope from "./Scope.js"
@@ -69,14 +68,8 @@
   out OutErr = never,
   in InElem = unknown,
   in InErr = unknown,
-<<<<<<< HEAD
-  out Env = never,
-> extends Channel.Variance<OutElem, OutErr, InElem, InErr, Env>,
-    Pipeable {
-=======
   out Env = never
-> extends Channel.Variance<OutElem, InElem, OutErr, InErr, Env>, Pipeable {
->>>>>>> 717bf7c2
+> extends Channel.Variance<OutElem, OutErr, InElem, InErr, Env>, Pipeable {
   [Unify.typeSymbol]?: unknown
   [Unify.unifySymbol]?: ChannelUnify<this>
   [Unify.ignoreSymbol]?: ChannelUnifyIgnore
@@ -88,14 +81,8 @@
  */
 export interface ChannelUnify<A extends { [Unify.typeSymbol]?: any }> extends Effect.EffectUnify<A> {
   Channel?: () => A[Unify.typeSymbol] extends
-<<<<<<< HEAD
     | Channel<infer OutElem, infer OutErr, infer InElem, infer InErr, infer Env>
-    | infer _
-    ? Channel<OutElem, OutErr, InElem, InErr, Env>
-=======
-    | Channel<infer OutElem, infer InElem, infer OutErr, infer InErr, infer Env>
-    | infer _ ? Channel<OutElem, InElem, OutErr, InErr, Env>
->>>>>>> 717bf7c2
+    | infer _ ? Channel<OutElem, OutErr, InElem, InErr, Env>
     : never
 }
 
@@ -212,15 +199,9 @@
 const makeImpl = <OutElem, OutErr, InElem, InErr, EX, EnvX, Env>(
   transform: (
     upstream: Effect.Effect<InElem, InErr>,
-<<<<<<< HEAD
-    scope: Scope.Scope,
-  ) => Effect.Effect<Effect.Effect<OutElem, OutErr, EnvX>, EX, Env>,
-): Channel<OutElem, OutErr | EX, InElem, InErr, Env | EnvX> => {
-=======
     scope: Scope.Scope
   ) => Effect.Effect<Effect.Effect<OutElem, OutErr, EnvX>, EX, Env>
-): Channel<OutElem, InElem, OutErr | EX, InErr, Env | EnvX> => {
->>>>>>> 717bf7c2
+): Channel<OutElem, OutErr | EX, InElem, InErr, Env | EnvX> => {
   const self = Object.create(ChannelProto)
   self.transform = transform
   return self
@@ -231,28 +212,16 @@
  * @category constructors
  */
 export const fromPullUnsafe = <OutElem, OutErr, EX, EnvX, Env>(
-<<<<<<< HEAD
-  effect: Effect.Effect<Effect.Effect<OutElem, OutErr, EnvX>, EX, Env>,
-): Channel<OutElem, OutErr | EX, unknown, unknown, Env | EnvX> =>
-  makeImpl((_, __) => effect)
-=======
   effect: Effect.Effect<Effect.Effect<OutElem, OutErr, EnvX>, EX, Env>
-): Channel<OutElem, unknown, OutErr | EX, unknown, Env | EnvX> => makeImpl((_, __) => effect)
->>>>>>> 717bf7c2
+): Channel<OutElem, OutErr | EX, unknown, unknown, Env | EnvX> => makeImpl((_, __) => effect)
 
 const makeImplScoped = <OutElem, OutErr, InElem, InErr, EX, EnvX, Env>(
   f: (
     upstream: Effect.Effect<InElem, InErr>,
     scope: Scope.Scope,
-<<<<<<< HEAD
-    forkedScope: Scope.Scope,
-  ) => Effect.Effect<Effect.Effect<OutElem, OutErr, EnvX>, EX, Env>,
-): Channel<OutElem, OutErr | EX, InElem, InErr, Env | EnvX> =>
-=======
     forkedScope: Scope.Scope
   ) => Effect.Effect<Effect.Effect<OutElem, OutErr, EnvX>, EX, Env>
-): Channel<OutElem, InElem, OutErr | EX, InErr, Env | EnvX> =>
->>>>>>> 717bf7c2
+): Channel<OutElem, OutErr | EX, InElem, InErr, Env | EnvX> =>
   makeImpl(
     Effect.fnUntraced(function*(upstream, scope) {
       const closableScope = yield* scope.fork
@@ -268,15 +237,9 @@
     })
   )
 
-<<<<<<< HEAD
 const toTransform = <OutElem, OutErr, InElem, InErr, Env>(
-  channel: Channel<OutElem, OutErr, InElem, InErr, Env>,
-): ((
-=======
-const toTransform = <OutElem, InElem, OutErr, InErr, Env>(
-  channel: Channel<OutElem, InElem, OutErr, InErr, Env>
+  channel: Channel<OutElem, OutErr, InElem, InErr, Env>
 ): (
->>>>>>> 717bf7c2
   upstream: Effect.Effect<InElem, InErr>,
   scope: Scope.Scope
 ) => Effect.Effect<Effect.Effect<OutElem, OutErr>, never, Env> => (channel as any).transform
@@ -285,7 +248,7 @@
  * @since 2.0.0
  * @category models
  */
-export const DefaultChunkSize = 4096
+export const DefaultChunkSize: number = 4096
 
 /**
  * @since 2.0.0
@@ -351,13 +314,8 @@
   options?: {
     readonly bufferSize?: number | undefined
     readonly strategy?: "sliding" | "dropping" | undefined
-<<<<<<< HEAD
-  },
+  }
 ): Channel<A, E, unknown, unknown, Exclude<R, Scope.Scope>> =>
-=======
-  }
-): Channel<A, unknown, E, unknown, Exclude<R, Scope.Scope>> =>
->>>>>>> 717bf7c2
   makeImplScoped(
     Effect.fnUntraced(function*(_, __, scope) {
       const mailbox = yield* internalMailbox.make<A, E>({
@@ -376,30 +334,17 @@
  * @category constructors
  */
 export const suspend = <OutElem, InElem, OutErr, InErr, Env>(
-<<<<<<< HEAD
-  evaluate: LazyArg<Channel<OutElem, OutErr, InElem, InErr, Env>>,
+  evaluate: LazyArg<Channel<OutElem, OutErr, InElem, InErr, Env>>
 ): Channel<OutElem, OutErr, InElem, InErr, Env> =>
-  makeImpl((upstream, scope) =>
-    Effect.suspend(() => toTransform(evaluate())(upstream, scope)),
-  )
-=======
-  evaluate: LazyArg<Channel<OutElem, InElem, OutErr, InErr, Env>>
-): Channel<OutElem, InElem, OutErr, InErr, Env> =>
   makeImpl((upstream, scope) => Effect.suspend(() => toTransform(evaluate())(upstream, scope)))
->>>>>>> 717bf7c2
 
 /**
  * @since 4.0.0
  * @category constructors
  */
 export const fromPull = <A, E, R>(
-<<<<<<< HEAD
-  effect: Effect.Effect<A, Option.Option<E>, R>,
+  effect: Effect.Effect<A, Option.Option<E>, R>
 ): Channel<A, E, unknown, unknown, R> =>
-=======
-  effect: Effect.Effect<A, Option.Option<E>, R>
-): Channel<A, unknown, E, unknown, R> =>
->>>>>>> 717bf7c2
   fromPullUnsafe(
     Effect.succeed(
       Effect.catch(
@@ -418,15 +363,9 @@
  */
 export const acquireUseRelease = <A, E, R, OutElem, InElem, OutErr, InErr, Env>(
   acquire: Effect.Effect<A, E, R>,
-<<<<<<< HEAD
   use: (a: A) => Channel<OutElem, OutErr, InElem, InErr, Env>,
-  release: (a: A, exit: Exit.Exit<void, OutErr>) => Effect.Effect<void>,
+  release: (a: A, exit: Exit.Exit<void, OutErr>) => Effect.Effect<void>
 ): Channel<OutElem, OutErr | E, InElem, InErr, Env | R> =>
-=======
-  use: (a: A) => Channel<OutElem, InElem, OutErr, InErr, Env>,
-  release: (a: A, exit: Exit.Exit<void, OutErr>) => Effect.Effect<void>
-): Channel<OutElem, InElem, OutErr | E, InErr, Env | R> =>
->>>>>>> 717bf7c2
   makeImplScoped(
     Effect.fnUntraced(function*(upstream, scope, forkedScope) {
       let option = Option.none<A>()
@@ -547,13 +486,8 @@
  * @category constructors
  */
 export const fromEffect = <A, E, R>(
-<<<<<<< HEAD
-  effect: Effect.Effect<A, E, R>,
+  effect: Effect.Effect<A, E, R>
 ): Channel<A, E, unknown, unknown, R> =>
-=======
-  effect: Effect.Effect<A, E, R>
-): Channel<A, unknown, E, unknown, R> =>
->>>>>>> 717bf7c2
   fromPullUnsafe(
     Effect.sync(() => {
       let done = false
@@ -572,28 +506,18 @@
  * @category constructors
  */
 export const fromMailbox = <A, E>(
-<<<<<<< HEAD
-  mailbox: ReadonlyMailbox<A, E>,
+  mailbox: ReadonlyMailbox<A, E>
 ): Channel<A, E> => fromPullUnsafe(Effect.sync(() => mailboxToPull(mailbox)))
-=======
+
+/**
+ * Create a channel from a ReadonlyMailbox
+ *
+ * @since 4.0.0
+ * @category constructors
+ */
+export const fromMailboxChunk = <A, E>(
   mailbox: ReadonlyMailbox<A, E>
-): Channel<A, unknown, E> => fromPullUnsafe(Effect.sync(() => mailboxToPull(mailbox)))
->>>>>>> 717bf7c2
-
-/**
- * Create a channel from a ReadonlyMailbox
- *
- * @since 4.0.0
- * @category constructors
- */
-export const fromMailboxChunk = <A, E>(
-<<<<<<< HEAD
-  mailbox: ReadonlyMailbox<A, E>,
 ): Channel<Chunk.Chunk<A>, E> =>
-=======
-  mailbox: ReadonlyMailbox<A, E>
-): Channel<Chunk.Chunk<A>, unknown, E> =>
->>>>>>> 717bf7c2
   fromPullUnsafe(
     Effect.succeed(
       Effect.flatMap(mailbox.takeAll, ([values]) => values.length === 0 ? halt : Effect.succeed(values))
@@ -608,41 +532,21 @@
  */
 export const map: {
   <OutElem, OutElem2>(
-<<<<<<< HEAD
-    f: (o: OutElem) => OutElem2,
+    f: (o: OutElem) => OutElem2
   ): <OutErr, InElem, InErr, Env>(
-    self: Channel<OutElem, OutErr, InElem, InErr, Env>,
+    self: Channel<OutElem, OutErr, InElem, InErr, Env>
   ) => Channel<OutElem2, OutErr, InElem, InErr, Env>
   <OutElem, OutErr, InElem, InErr, Env, OutElem2>(
     self: Channel<OutElem, OutErr, InElem, InErr, Env>,
-    f: (o: OutElem) => OutElem2,
+    f: (o: OutElem) => OutElem2
   ): Channel<OutElem2, OutErr, InElem, InErr, Env>
 } = dual(
   2,
   <OutElem, OutErr, InElem, InErr, Env, OutElem2>(
     self: Channel<OutElem, OutErr, InElem, InErr, Env>,
-    f: (o: OutElem) => OutElem2,
+    f: (o: OutElem) => OutElem2
   ): Channel<OutElem2, OutErr, InElem, InErr, Env> =>
-    makeImpl((upstream, scope) =>
-      Effect.map(toTransform(self)(upstream, scope), Effect.map(f)),
-    ),
-=======
-    f: (o: OutElem) => OutElem2
-  ): <InElem, OutErr, InErr, Env>(
-    self: Channel<OutElem, InElem, OutErr, InErr, Env>
-  ) => Channel<OutElem2, InElem, OutErr, InErr, Env>
-  <OutElem, InElem, OutErr, InErr, Env, OutElem2>(
-    self: Channel<OutElem, InElem, OutErr, InErr, Env>,
-    f: (o: OutElem) => OutElem2
-  ): Channel<OutElem2, InElem, OutErr, InErr, Env>
-} = dual(
-  2,
-  <OutElem, InElem, OutErr, InErr, Env, OutElem2>(
-    self: Channel<OutElem, InElem, OutErr, InErr, Env>,
-    f: (o: OutElem) => OutElem2
-  ): Channel<OutElem2, InElem, OutErr, InErr, Env> =>
     makeImpl((upstream, scope) => Effect.map(toTransform(self)(upstream, scope), Effect.map(f)))
->>>>>>> 717bf7c2
 )
 
 const concurrencyIsSequential = (
@@ -665,32 +569,18 @@
     options?: {
       readonly concurrency?: number | "unbounded"
       readonly bufferSize?: number
-<<<<<<< HEAD
-    },
+    }
   ): <OutErr, InElem, InErr, Env>(
-    self: Channel<OutElem, OutErr, InElem, InErr, Env>,
+    self: Channel<OutElem, OutErr, InElem, InErr, Env>
   ) => Channel<OutElem1, OutErr1 | OutErr, InElem, InErr, Env1 | Env>
   <OutElem, OutErr, InElem, InErr, Env, OutElem1, OutErr1, Env1>(
     self: Channel<OutElem, OutErr, InElem, InErr, Env>,
-=======
-    }
-  ): <InElem, OutErr, InErr, Env>(
-    self: Channel<OutElem, InElem, OutErr, InErr, Env>
-  ) => Channel<OutElem1, InElem, OutErr1 | OutErr, InErr, Env1 | Env>
-  <OutElem, InElem, OutErr, InErr, Env, OutElem1, OutErr1, Env1>(
-    self: Channel<OutElem, InElem, OutErr, InErr, Env>,
->>>>>>> 717bf7c2
     f: (d: OutElem) => Effect.Effect<OutElem1, OutErr1, Env1>,
     options?: {
       readonly concurrency?: number | "unbounded"
       readonly bufferSize?: number
-<<<<<<< HEAD
-    },
+    }
   ): Channel<OutElem1, OutErr | OutErr1, InElem, InErr, Env | Env1>
-=======
-    }
-  ): Channel<OutElem1, InElem, OutErr | OutErr1, InErr, Env | Env1>
->>>>>>> 717bf7c2
 } = dual(
   (args) => isChannel(args[0]),
   <OutElem, OutErr, InElem, InErr, Env, OutElem1, OutErr1, Env1>(
@@ -699,13 +589,8 @@
     options?: {
       readonly concurrency?: number | "unbounded"
       readonly bufferSize?: number
-<<<<<<< HEAD
-    },
+    }
   ): Channel<OutElem1, OutErr | OutErr1, InElem, InErr, Env | Env1> =>
-=======
-    }
-  ): Channel<OutElem1, InElem, OutErr | OutErr1, InErr, Env | Env1> =>
->>>>>>> 717bf7c2
     concurrencyIsSequential(options?.concurrency)
       ? mapEffectSequential(self, f)
       : mapEffectConcurrent(self, f, options as any)
@@ -721,19 +606,10 @@
   EX,
   RX
 >(
-<<<<<<< HEAD
   self: Channel<OutElem, OutErr, InElem, InErr, Env>,
-  f: (o: OutElem) => Effect.Effect<OutElem2, EX, RX>,
+  f: (o: OutElem) => Effect.Effect<OutElem2, EX, RX>
 ): Channel<OutElem2, OutErr | EX, InElem, InErr, Env | RX> =>
-  makeImpl((upstream, scope) =>
-    Effect.map(toTransform(self)(upstream, scope), Effect.flatMap(f)),
-  )
-=======
-  self: Channel<OutElem, InElem, OutErr, InErr, Env>,
-  f: (o: OutElem) => Effect.Effect<OutElem2, EX, RX>
-): Channel<OutElem2, InElem, OutErr | EX, InErr, Env | RX> =>
   makeImpl((upstream, scope) => Effect.map(toTransform(self)(upstream, scope), Effect.flatMap(f)))
->>>>>>> 717bf7c2
 
 const mapEffectConcurrent = <
   OutElem,
@@ -750,13 +626,8 @@
   options: {
     readonly concurrency: number | "unbounded"
     readonly bufferSize?: number | undefined
-<<<<<<< HEAD
-  },
+  }
 ): Channel<OutElem2, OutErr | EX, InElem, InErr, Env | RX> =>
-=======
-  }
-): Channel<OutElem2, InElem, OutErr | EX, InErr, Env | RX> =>
->>>>>>> 717bf7c2
   makeImplScoped(
     Effect.fnUntraced(function*(upstream, scope, forkedScope) {
       const pull = yield* toTransform(self)(upstream, scope)
@@ -806,11 +677,7 @@
       readonly bufferSize?: number
     }
   ): <OutElem, InElem, OutErr, InErr, Env>(
-<<<<<<< HEAD
-    self: Channel<OutElem, OutErr, InElem, InErr, Env>,
-=======
-    self: Channel<OutElem, InElem, OutErr, InErr, Env>
->>>>>>> 717bf7c2
+    self: Channel<OutElem, OutErr, InElem, InErr, Env>
   ) => Channel<
     OutElem1,
     OutErr1 | OutErr,
@@ -887,13 +754,8 @@
   InErr1,
   Env1
 >(
-<<<<<<< HEAD
   self: Channel<OutElem, OutErr, InElem, InErr, Env>,
-  f: (d: OutElem) => Channel<OutElem1, OutErr1, InElem1, InErr1, Env1>,
-=======
-  self: Channel<OutElem, InElem, OutErr, InErr, Env>,
-  f: (d: OutElem) => Channel<OutElem1, InElem1, OutErr1, InErr1, Env1>
->>>>>>> 717bf7c2
+  f: (d: OutElem) => Channel<OutElem1, OutErr1, InElem1, InErr1, Env1>
 ): Channel<
   OutElem1,
   OutErr | OutErr1,
@@ -1068,39 +930,21 @@
  * @category utils
  */
 export const pipeTo: {
-<<<<<<< HEAD
   <OutElem2, OutErr2, OutElem, OutErr, Env2>(
-    that: Channel<OutElem2, OutErr2, OutElem, OutErr, Env2>,
+    that: Channel<OutElem2, OutErr2, OutElem, OutErr, Env2>
   ): <InElem, InErr, Env>(
-    self: Channel<OutElem, OutErr, InElem, InErr, Env>,
+    self: Channel<OutElem, OutErr, InElem, InErr, Env>
   ) => Channel<OutElem2, OutErr2, InElem, InErr, Env2 | Env>
   <OutElem, OutErr, InElem, InErr, Env, OutElem2, OutErr2, Env2>(
     self: Channel<OutElem, OutErr, InElem, InErr, Env>,
-    that: Channel<OutElem2, OutErr2, OutElem, OutErr, Env2>,
+    that: Channel<OutElem2, OutErr2, OutElem, OutErr, Env2>
   ): Channel<OutElem2, OutErr2, InElem, InErr, Env | Env2>
 } = dual(
   2,
   <OutElem, OutErr, InElem, InErr, Env, OutElem2, OutErr2, Env2>(
     self: Channel<OutElem, OutErr, InElem, InErr, Env>,
-    that: Channel<OutElem2, OutErr2, OutElem, OutErr, Env2>,
+    that: Channel<OutElem2, OutErr2, OutElem, OutErr, Env2>
   ): Channel<OutElem2, OutErr2, InElem, InErr, Env | Env2> =>
-=======
-  <OutElem2, OutElem, OutErr2, OutErr, Env2>(
-    that: Channel<OutElem2, OutElem, OutErr2, OutErr, Env2>
-  ): <InElem, InErr, Env>(
-    self: Channel<OutElem, InElem, OutErr, InErr, Env>
-  ) => Channel<OutElem2, InElem, OutErr2, InErr, Env2 | Env>
-  <OutElem, InElem, OutErr, InErr, Env, OutElem2, OutErr2, Env2>(
-    self: Channel<OutElem, InElem, OutErr, InErr, Env>,
-    that: Channel<OutElem2, OutElem, OutErr2, OutErr, Env2>
-  ): Channel<OutElem2, InElem, OutErr2, InErr, Env | Env2>
-} = dual(
-  2,
-  <OutElem, InElem, OutErr, InErr, Env, OutElem2, OutErr2, Env2>(
-    self: Channel<OutElem, InElem, OutErr, InErr, Env>,
-    that: Channel<OutElem2, OutElem, OutErr2, OutErr, Env2>
-  ): Channel<OutElem2, InElem, OutErr2, InErr, Env | Env2> =>
->>>>>>> 717bf7c2
     makeImpl((upstream, scope) =>
       Effect.flatMap(toTransform(self)(upstream, scope), (upstream) => toTransform(that)(upstream, scope))
     )
@@ -1118,39 +962,22 @@
       upstream: Effect.Effect<InElem, InErr>
     ) => Effect.Effect<void, never, R>
   ): <OutElem, OutErr, Env>(
-<<<<<<< HEAD
-    self: Channel<OutElem, OutErr, unknown, unknown, Env>,
+    self: Channel<OutElem, OutErr, unknown, unknown, Env>
   ) => Channel<OutElem, OutErr, InElem, InErr, Env | R>
-=======
-    self: Channel<OutElem, unknown, OutErr, unknown, Env>
-  ) => Channel<OutElem, InElem, OutErr, InErr, Env | R>
->>>>>>> 717bf7c2
   <OutElem, OutErr, Env, InErr, InElem, R>(
     self: Channel<OutElem, OutErr, unknown, unknown, Env>,
     input: (
-<<<<<<< HEAD
-      upstream: Effect.Effect<InElem, InErr>,
-    ) => Effect.Effect<void, never, R>,
-  ): Channel<OutElem, OutErr, InElem, InErr, Env | R>
-=======
       upstream: Effect.Effect<InElem, InErr>
     ) => Effect.Effect<void, never, R>
-  ): Channel<OutElem, InElem, OutErr, InErr, Env | R>
->>>>>>> 717bf7c2
+  ): Channel<OutElem, OutErr, InElem, InErr, Env | R>
 } = dual(
   2,
   <OutElem, OutErr, Env, InErr, InElem, R>(
     self: Channel<OutElem, OutErr, unknown, unknown, Env>,
     input: (
-<<<<<<< HEAD
-      upstream: Effect.Effect<InElem, InErr>,
-    ) => Effect.Effect<void, never, R>,
-  ): Channel<OutElem, OutErr, InElem, InErr, Env | R> =>
-=======
       upstream: Effect.Effect<InElem, InErr>
     ) => Effect.Effect<void, never, R>
-  ): Channel<OutElem, InElem, OutErr, InErr, Env | R> =>
->>>>>>> 717bf7c2
+  ): Channel<OutElem, OutErr, InElem, InErr, Env | R> =>
     makeImplScoped(
       Effect.fnUntraced(function*(upstream, scope, forkedScope) {
         yield* Effect.forkIn(input(upstream), forkedScope)
@@ -1187,11 +1014,7 @@
  * @category execution
  */
 export const runDrain = <OutElem, OutErr, InErr, Env>(
-<<<<<<< HEAD
-  self: Channel<OutElem, OutErr, unknown, InErr, Env>,
-=======
-  self: Channel<OutElem, unknown, OutErr, InErr, Env>
->>>>>>> 717bf7c2
+  self: Channel<OutElem, OutErr, unknown, InErr, Env>
 ): Effect.Effect<void, OutErr, Env> =>
   runWith(self, (pull) =>
     Effect.whileLoop({
@@ -1206,34 +1029,19 @@
  */
 export const runForEach: {
   <OutElem, EX, RX>(
-<<<<<<< HEAD
-    f: (o: OutElem) => Effect.Effect<void, EX, RX>,
+    f: (o: OutElem) => Effect.Effect<void, EX, RX>
   ): <OutErr, InErr, Env>(
-    self: Channel<OutElem, OutErr, unknown, InErr, Env>,
+    self: Channel<OutElem, OutErr, unknown, InErr, Env>
   ) => Effect.Effect<void, OutErr | EX, Env | RX>
   <OutElem, OutErr, InErr, Env, EX, RX>(
     self: Channel<OutElem, OutErr, unknown, InErr, Env>,
-    f: (o: OutElem) => Effect.Effect<void, EX, RX>,
-=======
     f: (o: OutElem) => Effect.Effect<void, EX, RX>
-  ): <InElem, OutErr, InErr, Env>(
-    self: Channel<OutElem, InElem, OutErr, InErr, Env>
-  ) => Effect.Effect<void, OutErr | EX, Env | RX>
-  <OutElem, InElem, OutErr, InErr, Env, EX, RX>(
-    self: Channel<OutElem, InElem, OutErr, InErr, Env>,
-    f: (o: OutElem) => Effect.Effect<void, EX, RX>
->>>>>>> 717bf7c2
   ): Effect.Effect<void, OutErr | EX, Env | RX>
 } = dual(
   2,
   <OutElem, OutErr, InErr, Env, EX, RX>(
-<<<<<<< HEAD
     self: Channel<OutElem, OutErr, unknown, InErr, Env>,
-    f: (o: OutElem) => Effect.Effect<void, EX, RX>,
-=======
-    self: Channel<OutElem, unknown, OutErr, InErr, Env>,
     f: (o: OutElem) => Effect.Effect<void, EX, RX>
->>>>>>> 717bf7c2
   ): Effect.Effect<void, OutErr | EX, Env | RX> =>
     runWith(self, (pull) => {
       const pump = Effect.flatMap(pull, f)
@@ -1250,11 +1058,7 @@
  * @category execution
  */
 export const runCollect = <OutElem, OutErr, InErr, Env>(
-<<<<<<< HEAD
-  self: Channel<OutElem, OutErr, unknown, InErr, Env>,
-=======
-  self: Channel<OutElem, unknown, OutErr, InErr, Env>
->>>>>>> 717bf7c2
+  self: Channel<OutElem, OutErr, unknown, InErr, Env>
 ): Effect.Effect<Array<OutElem>, OutErr, Env> =>
   Effect.suspend(() => {
     const result: Array<OutElem> = []
@@ -1276,13 +1080,8 @@
  * @since 2.0.0
  * @category constructors
  */
-<<<<<<< HEAD
 export const toPull: <OutElem, OutErr, InErr, Env>(
-  self: Channel<OutElem, OutErr, unknown, InErr, Env>,
-=======
-export const toPull: <OutElem, InElem, OutErr, InErr, Env>(
-  self: Channel<OutElem, InElem, OutErr, InErr, Env>
->>>>>>> 717bf7c2
+  self: Channel<OutElem, OutErr, unknown, InErr, Env>
 ) => Effect.Effect<
   Effect.Effect<OutElem, Option.Option<OutErr>>,
   never,
@@ -1311,13 +1110,8 @@
 export const toMailbox: {
   (options?: {
     readonly bufferSize?: number | undefined
-<<<<<<< HEAD
   }): <OutElem, OutErr, InErr, Env>(
-    self: Channel<OutElem, OutErr, unknown, InErr, Env>,
-=======
-  }): <OutElem, InElem, OutErr, InErr, Env>(
-    self: Channel<OutElem, InElem, OutErr, InErr, Env>
->>>>>>> 717bf7c2
+    self: Channel<OutElem, OutErr, unknown, InErr, Env>
   ) => Effect.Effect<ReadonlyMailbox<OutElem, OutErr>, never, Env | Scope.Scope>
   <OutElem, OutErr, InErr, Env>(
     self: Channel<OutElem, OutErr, unknown, InErr, Env>,
@@ -1327,13 +1121,8 @@
   ): Effect.Effect<ReadonlyMailbox<OutElem, OutErr>, never, Env | Scope.Scope>
 } = dual(
   (args) => isChannel(args[0]),
-<<<<<<< HEAD
-  Effect.fnUntraced(function* <OutElem, OutErr, InErr, Env>(
+  Effect.fnUntraced(function*<OutElem, OutErr, InErr, Env>(
     self: Channel<OutElem, OutErr, unknown, InErr, Env>,
-=======
-  Effect.fnUntraced(function*<OutElem, InElem, OutErr, InErr, Env>(
-    self: Channel<OutElem, InElem, OutErr, InErr, Env>,
->>>>>>> 717bf7c2
     options?: {
       readonly bufferSize?: number | undefined
     }
